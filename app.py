--- conflicted
+++ resolved
@@ -1,82 +1,48 @@
-# Import necessary modules and functions
-from flask import render_template, request
+
+from flask import render_template,request
 from factory import create_app
 from settings import DevelopmentConfig
 from loguru import logger
-<<<<<<< HEAD
-from dao.mdata.mdata import query_data_type, select_data_entity_by_status, select_inject_abn_types_by_data_entity, select_best_model_by_data_entity
-from dao.mmodel.mmodel import query_algorithm_name
-import numpy as np
-import random
-# Initialize the Flask application using a factory pattern for better scalability and organization
-=======
 from dao.mdata.mdata import check_new_dataset
 from dao.mdata.mdata import add_new_datasets
 from dao.mdata.mdata import query_data_type,select_data_entity_by_status,select_inject_abn_types_by_data_entity,select_best_model_by_data_entity
 from dao.mmodel.mmodel import query_algorithm_name
 from utils.utils import get_args_from_cmdline
 
->>>>>>> f7e57e96
 app = create_app()
 
-# Define a route to handle requests to the root URL ('/')
-@app.route('/', methods=['GET', 'POST'])
+@app.route('/',methods = ['GET','POST'])
 def index():
-    # Handling GET request - typically used to serve the page with initial data
+
     if request.method == 'GET':
-<<<<<<< HEAD
-        # Querying data types (e.g., categories of datasets) from the database
-=======
         args = get_args_from_cmdline()
         data_dir = args['dataset_path']
         new_datasets = check_new_dataset(data_dir)
         new_datasets_path = add_new_datasets(new_datasets, data_dir)
->>>>>>> f7e57e96
         dataset_types = query_data_type()
 
-        # Querying available algorithm names from the database - useful for populating dropdowns or lists in the UI
         algorithm_list = query_algorithm_name()
 
-        # Querying information about data entities based on their status (e.g., active, inactive)
         data_entity_info_list = select_data_entity_by_status()
 
-        # Flag to control the display of data in a tabular format on the frontend
+
         table_flag = False
-        # Logging the list of data entities for debugging purposes
         logger.info(f'data_entity_info_list is {data_entity_info_list}')
-
-        # Prepare a list to hold formatted data entities for rendering
         data_infos = []
-
-        # Check if there are any data entities to display
         if len(data_entity_info_list) > 0:
             table_flag = True
 
-            # Loop through each data entity and structure the data for frontend use
+            data_infos = []
             for data_entity_info in data_entity_info_list:
+
                 data_info = {'dataset_entity': data_entity_info[0], 'algorithms': data_entity_info[1],
-                             'dataset_type': data_entity_info[2], 'inject_abn_types': data_entity_info[3],
-                             'best_model': data_entity_info[4]}
+                             'dataset_type': data_entity_info[2],'inject_abn_types':data_entity_info[3],'best_model':data_entity_info[4]}
                 data_infos.append(data_info)
-<<<<<<< HEAD
-=======
         return render_template(template_name_or_list='index.html',data_dir=data_dir, dataset_types = dataset_types,algorithm_list = algorithm_list,table_flag = table_flag,data_infos = data_infos)
->>>>>>> f7e57e96
 
-        # Render the 'index.html' template, passing in the queried data for use in the HTML template
-        return render_template(template_name_or_list='index.html', dataset_types=dataset_types,
-                               algorithm_list=algorithm_list, table_flag=table_flag, data_infos=data_infos)
-
-    # Handling POST request - typically used for submitting form data to the server
     if request.method == 'POST':
-        # This section can be expanded to handle form submissions.
-        # For instance, processing user input or saving data to the database.
         return
 
-# Check if the script is executed directly (not imported) and run the app
+
 if __name__ == '__main__':
-    # Starting the Flask application with configuration settings (like host and port) specified in DevelopmentConfig
-    # This is typically used for local development and testing
-    np.random.seed(42)
-    random.seed(42)
-    app.run(host=DevelopmentConfig.HOST, port=DevelopmentConfig.PORT)+    app.run(host=DevelopmentConfig.HOST,port=DevelopmentConfig.PORT)