import os
import shutil
import numpy as np
import pandas as pd
from typing import Dict, List, Optional, Tuple, Union

from sklearn.model_selection import train_test_split

from datasets.dataset import Entity, Dataset
from utils.data_utils import download_file
from sklearn.preprocessing import MinMaxScaler

MACHINES = ['machine-1-1', 'machine-1-2', 'machine-1-3', 'machine-1-4', 'machine-1-5', 'machine-1-6', 'machine-1-7',
            'machine-1-8',
            'machine-2-1', 'machine-2-2', 'machine-2-3', 'machine-2-4', 'machine-2-5', 'machine-2-6', 'machine-2-7',
            'machine-2-8', 'machine-2-9',
            'machine-3-1', 'machine-3-2', 'machine-3-3', 'machine-3-4', 'machine-3-5', 'machine-3-6', 'machine-3-7',
            'machine-3-8', 'machine-3-9',
            'machine-3-10', 'machine-3-11']

# Data URIs
SMD_URL = 'https://raw.githubusercontent.com/NetManAIOps/OmniAnomaly/master/ServerMachineDataset'
NASA_DATA_URI = r'https://s3-us-west-2.amazonaws.com/telemanom/data.zip'
NASA_LABELS_URI = r'https://raw.githubusercontent.com/khundman/telemanom/master/labeled_anomalies.csv'
ANOMALY_ARCHIVE_URI = r'https://www.cs.ucr.edu/~eamonn/time_series_data_2018/UCR_TimeSeriesAnomalyDatasets2021.zip'
VALID_DATASETS = ['msl', 'smap', 'smd', 'anomaly_archive', 'swat', 'synthetic', 'skab', 'apple']


def load_data(dataset: str, group: str, entities: Union[str, List[str]], downsampling: float = None,
              min_length: float = None, root_dir: str = './data', normalize: bool = True, verbose: bool = True):
    """Function to load TS anomaly detection datasets.
    Parameters
    ----------
    dataset: str
        Name of the dataset. 
    group: str
        The train or test split. 
    entities: Union[str, List[str]]
        Entities to load from the dataset. 
    downsampling: Optional[float]
        Whether and the extent to downsample the data. 
    root_dir: str
        Path to the directory where the datasets are stored. 
    normalize: bool
        Whether to normalize Y. 
    verbose: bool
        Controls verbosity
    """
    if dataset == 'smd':
        return load_smd(group=group, machines=entities, downsampling=downsampling, root_dir=root_dir,
                        normalize=normalize, verbose=verbose)
    elif dataset == 'msl':
        return load_msl(group=group, channels=entities, downsampling=downsampling, root_dir=root_dir,
                        normalize=normalize, verbose=verbose)
    elif dataset == 'skab':
        return load_skab(group=group, channels=entities, downsampling=downsampling, root_dir=root_dir,
                         normalize=normalize, verbose=verbose)
    elif dataset == 'smap':
        return load_smap(group=group, channels=entities, downsampling=downsampling, root_dir=root_dir,
                         normalize=normalize, verbose=verbose)
    elif dataset == 'anomaly_archive':
        return load_anomaly_archive(group=group, datasets=entities, downsampling=downsampling, min_length=min_length,
                                    root_dir=root_dir, normalize=normalize, verbose=verbose)
    elif dataset == 'swat':
        raise NotImplementedError()
    elif dataset == 'synthetic':
        raise NotImplementedError()
    else:
        return load_any_dataset(group=group, root_dir=root_dir, dataset=dataset, entity=entities,
                         normalize=normalize, verbose=verbose)


def load_csv_file(data_path: str, name_of_data: str, group: str, normalize: bool, verbose: bool):
    scaler = MinMaxScaler()
    entities = []

    df = pd.read_csv(data_path, index_col=0, parse_dates=True)
    X = df
    X_train, X_test, = train_test_split(X, test_size=0.2, random_state=42)
    X_train = X_train.values.T
    X_test = X_test.values.T
    if group == 'train':
        name = f'{name_of_data}-train'
        if normalize:
            scaler.fit(X_train)
            Y = scaler.transform(X_train)
        entity = Entity(Y=Y, name=name_of_data, verbose=verbose)
        entities.append(entity)

    elif group == 'test':
        name = f'{name_of_data}-test'
        if normalize:
            scaler.fit(X_test)
            Y = scaler.transform(X_test)

        entity = Entity(Y=Y, name=name_of_data, verbose=verbose)
        entities.append(entity)
    dataset = Dataset(entities=entities, name=name, verbose=verbose)

    return dataset


def load_any_dataset(group, root_dir, dataset, entity, normalize=True, verbose=True):
    data_path = f'{root_dir}/{dataset}/{entity}'
    if os.path.isfile(f'{data_path}.csv'):
        dataset = load_csv_file(f'{data_path}.csv', entity, group, normalize, verbose)
    else:
        csv_files = [os.path.join(data_path, file) for file in os.listdir(data_path) if file.lower().endswith('.csv')]
        if len(csv_files) > 1 :
            raise Exception("Exceeded the number of allowed .csv files. Only 1 csv file should be present")
        else:
            dataset = load_csv_file(csv_files[0], entity, group, normalize, verbose)

    return dataset


def load_smd(group, machines=None, downsampling=None, root_dir='./data', normalize=True, verbose=True):
    # NOTE: The SMD dataset is normalized and therefore we do not need normalize it further. The normalize parameter is for input compatibility. 
    if machines is None:
        machines = MACHINES

    if isinstance(machines, str):
        machines = [machines]

    root_dir = f'{root_dir}/SMD'

    # Download data
    for machine in machines:

        if not os.path.exists(f'{root_dir}/train/{machine}.txt'):
            download_file(filename=f'{machine}.txt',
                          directory=f'{root_dir}/train',
                          source_url=f'{SMD_URL}/train/{machine}.txt')

            download_file(filename=f'{machine}.txt',
                          directory=f'{root_dir}/test',
                          source_url=f'{SMD_URL}/test/{machine}.txt')

            download_file(filename=f'{machine}.txt',
                          directory=f'{root_dir}/test_label',
                          source_url=f'{SMD_URL}/test_label/{machine}.txt')

    # Load data
    entities = []
    for machine in machines:
        if group == 'train':
            name = 'smd-train'
            train_file = f'{root_dir}/train/{machine}.txt'
            Y = np.loadtxt(train_file, delimiter=',').T

            # Downsampling
            if downsampling is not None:
                n_features, n_t = Y.shape

                right_padding = downsampling - n_t % downsampling
                Y = np.pad(Y, ((0, 0), (right_padding, 0)))

                Y = Y.reshape(n_features, Y.shape[-1] // downsampling, downsampling).max(axis=2)

            entity = Entity(Y=Y, name=machine, verbose=verbose)
            entities.append(entity)

        elif group == 'test':
            name = 'smd-test'
            test_file = f'{root_dir}/test/{machine}.txt'
            label_file = f'{root_dir}/test_label/{machine}.txt'

            Y = np.loadtxt(test_file, delimiter=',').T
            labels = np.loadtxt(label_file, delimiter=',')

            # Downsampling
            if downsampling is not None:
                n_features, n_t = Y.shape
                right_padding = downsampling - n_t % downsampling

                Y = np.pad(Y, ((0, 0), (right_padding, 0)))
                labels = np.pad(labels, (right_padding, 0))

                Y = Y.reshape(n_features, Y.shape[-1] // downsampling, downsampling).max(axis=2)
                labels = labels.reshape(labels.shape[0] // downsampling, downsampling).max(axis=1)

            labels = labels[None, :]
            entity = Entity(Y=Y, name=machine, labels=labels, verbose=verbose)
            entities.append(entity)

    smd = Dataset(entities=entities, name=name, verbose=verbose)

    return smd


def download_nasa(root_dir='./data'):
    """Convenience function to download the NASA data
    """
    # Download the data
    download_file(filename=f'NASA',
                  directory=root_dir,
                  source_url=NASA_DATA_URI,
                  decompress=True)

    # Reorganising the data
    os.remove(os.path.join(root_dir, 'NASA'))  # Remove the NASA file
    shutil.rmtree(os.path.join(root_dir, 'data', '2018-05-19_15.00.10'))  # Remove unnecessary directories
    shutil.move(src=os.path.join(root_dir, 'data', 'train'), dst=root_dir)  # Remove unnessary folder structure
    shutil.move(src=os.path.join(root_dir, 'data', 'test'), dst=root_dir)  # Remove unnessary folder structure
    shutil.rmtree(os.path.join(root_dir, 'data'))  # Remove unnecessary directories

    # Download the meta-data file
    download_file(filename=f'labeled_anomalies.csv',
                  directory=os.path.join(root_dir),
                  source_url=NASA_LABELS_URI,
                  decompress=False)


def load_skab(group, channels=None, downsampling=None, root_dir='./data', normalize=True, verbose=True):
    """
    Function to find the names of entities in SKAB dataset folder and adding them to a Dataset object
    """
    root_dir = f'{root_dir}/SKAB'
    scaler = MinMaxScaler()
    entities = []
    files_list = []
    entities_names = []
    for root, dirs, files in os.walk(root_dir):
        for dir in dirs:
            for file in os.listdir(f'{root_dir}/{dir}'):
                file_name = file.split('.')[0]
                entity_name = f'{dir}-{file_name}'
                file_path = f'{dir}/{file}'
                files_list.append(file_path)
                entities_names.append(entity_name)

    for i in range(len(files_list)):
        path = files_list[i]
        df = pd.read_csv(f"{root_dir}/{path}", index_col=0, sep=';', parse_dates=True)
        X = df.drop(['anomaly', 'changepoint'], axis=1)
        y = df['anomaly']
        X_train, X_test, y_train, y_test = train_test_split(X, y, test_size=0.2, random_state=42)
        X_train = X_train.values.T
        X_test = X_test.values.T
        y_train = y_train.values.T
        y_test = y_test.values.T
        if group == 'train':
            name = 'skab-train'
            if normalize:
                scaler.fit(X_train)
                Y = scaler.transform(X_train)
            entity = Entity(Y=Y, name=entities_names[i], labels=y_train, verbose=verbose)
            entities.append(entity)

        elif group == 'test':
            name = 'skab-test'
            if normalize:
                scaler.fit(X_test)
                Y = scaler.transform(X_test)

            entity = Entity(Y=Y, name=entities_names[i], labels=y_test, verbose=verbose)
            entities.append(entity)
    skab = Dataset(entities=entities, name=name, verbose=verbose)

    return skab
    pass


# def load_apple(group, channels=None, downsampling=None, root_dir='./data', normalize=True, verbose=True):
#     root_dir = f'{root_dir}/apple'
#     scaler = MinMaxScaler()
#     entities = []
#
#     df = pd.read_csv(f"{root_dir}/AAPL.csv", index_col=0, parse_dates=True)
#     X = df
#
#     X_train, X_test, = train_test_split(X, test_size=0.2, random_state=42)
#     X_train = X_train.values.T
#     X_test = X_test.values.T
#     if group == 'train':
#         name = 'apple-train'
#         if normalize:
#             scaler.fit(X_train)
#             Y = scaler.transform(X_train)
#         entity = Entity(Y=Y, name='apple', verbose=verbose)
#         entities.append(entity)
#
#     elif group == 'test':
#         name = 'apple-test'
#         if normalize:
#             scaler.fit(X_test)
#             Y = scaler.transform(X_test)
#
#         entity = Entity(Y=Y, name='apple', verbose=verbose)
#         entities.append(entity)
#     apple = Dataset(entities=entities, name=name, verbose=verbose)
#
#     return apple


def load_msl(group, channels=None, downsampling=None, root_dir='./data', normalize=True, verbose=True):
    return _load_nasa(group=group, spacecraft='MSL', channels=channels, downsampling=downsampling, root_dir=root_dir,
                      normalize=normalize, verbose=verbose)


def load_smap(group, channels=None, downsampling=None, root_dir='./data', normalize=True, verbose=True):
    return _load_nasa(group=group, spacecraft='SMAP', channels=channels, downsampling=downsampling, root_dir=root_dir,
                      normalize=normalize, verbose=verbose)


def _load_nasa(group, spacecraft, channels=None, downsampling=None, root_dir='./data', normalize=True, verbose=True):
    root_dir = f'{root_dir}/NASA'
    if not os.path.exists(f'{root_dir}'): download_nasa(root_dir=root_dir)
    meta_data = pd.read_csv(f'{root_dir}/labeled_anomalies.csv')

    CHANNEL_IDS = list(meta_data.loc[meta_data['spacecraft'] == spacecraft]['chan_id'].values)
    if verbose:
        print(f'Number of Entities: {len(CHANNEL_IDS)}')

    if channels is None: channels = CHANNEL_IDS

    if isinstance(channels, str):
        channels = [channels]

    entities = []
    for channel_id in channels:
        if normalize:
            with open(f'{root_dir}/train/{channel_id}.npy', 'rb') as f:
                Y = np.load(f)  # Transpose dataset
            scaler = MinMaxScaler()
            scaler.fit(Y)

        if group == 'train':
            name = f'{spacecraft}-train'
            with open(f'{root_dir}/train/{channel_id}.npy', 'rb') as f:
                Y = np.load(f).T  # Transpose dataset

            if normalize:
                Y = scaler.transform(Y.T).T

            # Downsampling
            if downsampling is not None:
                n_features, n_t = Y.shape

                right_padding = downsampling - n_t % downsampling
                Y = np.pad(Y, ((0, 0), (right_padding, 0)))

                Y = Y.reshape(n_features, Y.shape[-1] // downsampling, downsampling).max(axis=2)

            entity = Entity(Y=Y[0, :].reshape((1, -1)), X=Y[1:, :], name=channel_id, verbose=verbose)
            entities.append(entity)

        elif group == 'test':
            name = f'{spacecraft}-test'
            with open(f'{root_dir}/test/{channel_id}.npy', 'rb') as f:
                Y = np.load(f).T  # Transpose dataset

            if normalize:
                Y = scaler.transform(Y.T).T

            # Label the data 
            labels = np.zeros(Y.shape[1])
            anomalous_sequences = eval(meta_data.loc[meta_data['chan_id'] == channel_id]['anomaly_sequences'].values[0])
            if verbose: print('Anomalous sequences:', anomalous_sequences)

            for interval in anomalous_sequences:
                labels[interval[0]:interval[1]] = 1

            # Downsampling
            if downsampling is not None:
                n_features, n_t = Y.shape
                right_padding = downsampling - n_t % downsampling

                Y = np.pad(Y, ((0, 0), (right_padding, 0)))
                labels = np.pad(labels, (right_padding, 0))

                Y = Y.reshape(n_features, Y.shape[-1] // downsampling, downsampling).max(axis=2)
                labels = labels.reshape(labels.shape[0] // downsampling, downsampling).max(axis=1)

            labels = labels[None, :]
            entity = Entity(Y=Y[0, :].reshape((1, -1)), X=Y[1:, :], name=channel_id, labels=labels, verbose=verbose)
            entities.append(entity)

    data = Dataset(entities=entities, name=name, verbose=verbose)

    return data


def download_anomaly_archive(root_dir='./data'):
    """Convenience function to download the Timeseries Anomaly Archive datasets 
    """
    # Download the data
    download_file(filename=f'AnomalyArchive',
                  directory=root_dir,
                  source_url=ANOMALY_ARCHIVE_URI,
                  decompress=True)

    # Reorganising the data
    shutil.move(
        src=f'{root_dir}/AnomalyDatasets_2021/UCR_TimeSeriesAnomalyDatasets2021/FilesAreInHere/UCR_Anomaly_FullData',
        dst=root_dir)
    os.remove(os.path.join(root_dir, 'AnomalyArchive'))
    shutil.rmtree(os.path.join(root_dir, 'AnomalyDatasets_2021'))
    shutil.move(src=f'{root_dir}/UCR_Anomaly_FullData',
                dst=f'{root_dir}/AnomalyArchive')

<<<<<<< HEAD
def load_anomaly_archive(group, datasets=None, downsampling=None, min_length=None, root_dir='D:/Master/WS 2023/RPMy work/codes/ums-tsad/ums-tsad/zfsauton/zfsauton/project/public/Mononito/datasets/', normalize=True, verbose=True):
    if not os.path.exists(f'{root_dir}/AnomalyArchive/'): download_anomaly_archive(root_dir=root_dir)
=======

def load_anomaly_archive(group, datasets=None, downsampling=None, min_length=None, root_dir='./data', normalize=True,
                         verbose=True):
    if not os.path.exists(f'{root_dir}/Anomaly_Archive/'): download_anomaly_archive(root_dir=root_dir)
>>>>>>> f7e57e96
    print(f'------------------------AnomalyArchive exist-----------------------------')
    ANOMALY_ARCHIVE_ENTITIES = ['_'.join(e.split('_')[:4]) for e in
                                os.listdir(os.path.join(root_dir, 'Anomaly_Archive'))]
    # print(f'ANOMALY_ARCHIVE_ENTITIES is {ANOMALY_ARCHIVE_ENTITIES}')
    ANOMALY_ARCHIVE_ENTITIES = sorted(ANOMALY_ARCHIVE_ENTITIES)

    if datasets is None: datasets = ANOMALY_ARCHIVE_ENTITIES
    if verbose: print(f'Number of datasets: {len(datasets)}')

    entities = []
    for file in os.listdir(os.path.join(root_dir, 'Anomaly_Archive')):

        downsampling_entity = downsampling
        if '_'.join(file.split('_')[:4]) in datasets:
            with open(os.path.join(root_dir, 'Anomaly_Archive', file)) as f:
                Y = f.readlines()
                if len(Y) == 1:
                    Y = Y[0].strip()
                    Y = np.array([eval(y) for y in Y.split(" ") if len(y) > 1]).reshape((1, -1))
                elif len(Y) > 1:
                    Y = np.array([eval(y.strip()) for y in Y]).reshape((1, -1))

            fields = file.split('_')
            meta_data = {
                'name': '_'.join(fields[:4]),
                'train_end': int(fields[4]),
                'anomaly_start_in_test': int(fields[5]) - int(fields[4]),
                'anomaly_end_in_test': int(fields[6][:-4]) - int(fields[4]),
            }
            if verbose:
                print(f'Entity meta-data: {meta_data}')

            if normalize:
                Y_train = Y[0, 0:meta_data['train_end']].reshape((-1, 1))
                scaler = MinMaxScaler()
                scaler.fit(Y_train)
                Y = scaler.transform(Y.T).T

            n_time = Y.shape[-1]
            len_train = meta_data['train_end']
            len_test = n_time - len_train

            # No downsampling if n_time < min_length
            if (downsampling_entity is not None) and (min_length is not None):

                if (len_train // downsampling_entity < min_length) or (len_test // downsampling_entity < min_length):
                    downsampling_entity = None

            if group == 'train':
                name = f"{meta_data['name']}-train"
                Y = Y[0, 0:meta_data['train_end']].reshape((1, -1))

                # Downsampling
                if downsampling_entity is not None:
                    n_features, n_t = Y.shape

                    right_padding = downsampling_entity - n_t % downsampling_entity
                    Y = np.pad(Y, ((0, 0), (right_padding, 0)))

                    Y = Y.reshape(n_features, Y.shape[-1] // downsampling_entity, downsampling_entity).max(axis=2)

                entity = Entity(Y=Y.reshape((1, -1)), name=meta_data['name'], verbose=verbose)
                entities.append(entity)

            elif group == 'test':
                name = f"{meta_data['name']}-test"
                Y = Y[0, meta_data['train_end'] + 1:].reshape((1, -1))

                # Label the data 
                labels = np.zeros(Y.shape[1])
                labels[meta_data['anomaly_start_in_test']:meta_data['anomaly_end_in_test']] = 1

                # Downsampling
                if downsampling_entity is not None:
                    n_features, n_t = Y.shape
                    right_padding = downsampling_entity - n_t % downsampling_entity

                    Y = np.pad(Y, ((0, 0), (right_padding, 0)))
                    labels = np.pad(labels, (right_padding, 0))

                    Y = Y.reshape(n_features, Y.shape[-1] // downsampling_entity, downsampling_entity).max(axis=2)
                    labels = labels.reshape(labels.shape[0] // downsampling_entity, downsampling_entity).max(axis=1)

                labels = labels[None, :]
                entity = Entity(Y=Y.reshape((1, -1)), name=meta_data['name'], labels=labels, verbose=verbose)
                entities.append(entity)

    data = Dataset(entities=entities, name=name, verbose=verbose)
    print(data)
    return data


def load_synthetic():
    pass


def load_swat(**kwargs):
    pass<|MERGE_RESOLUTION|>--- conflicted
+++ resolved
@@ -399,15 +399,10 @@
     shutil.move(src=f'{root_dir}/UCR_Anomaly_FullData',
                 dst=f'{root_dir}/AnomalyArchive')
 
-<<<<<<< HEAD
-def load_anomaly_archive(group, datasets=None, downsampling=None, min_length=None, root_dir='D:/Master/WS 2023/RPMy work/codes/ums-tsad/ums-tsad/zfsauton/zfsauton/project/public/Mononito/datasets/', normalize=True, verbose=True):
-    if not os.path.exists(f'{root_dir}/AnomalyArchive/'): download_anomaly_archive(root_dir=root_dir)
-=======
 
 def load_anomaly_archive(group, datasets=None, downsampling=None, min_length=None, root_dir='./data', normalize=True,
                          verbose=True):
     if not os.path.exists(f'{root_dir}/Anomaly_Archive/'): download_anomaly_archive(root_dir=root_dir)
->>>>>>> f7e57e96
     print(f'------------------------AnomalyArchive exist-----------------------------')
     ANOMALY_ARCHIVE_ENTITIES = ['_'.join(e.split('_')[:4]) for e in
                                 os.listdir(os.path.join(root_dir, 'Anomaly_Archive'))]
